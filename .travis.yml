--- conflicted
+++ resolved
@@ -18,41 +18,6 @@
 python:
   - "2.7"
 install:
-<<<<<<< HEAD
-    # Remove the cloned repo to emulate a user library installation
-    - git rm library.json
-    # - git rm library.properties
-    # - git rm -r pioScripts
-    # - git rm -r src
-    # Install PlatformIO (this should be cached!)
-    - pip install -U platformio
-    - pio upgrade
-    # Uninstall any old version of the current library from the Travis cache
-    - if pio lib -g uninstall EnviroDIY_ModularSensors; then
-        echo "Uninstalled cached version of ModularSensors";
-      fi
-    # Install this library from the branch we're working on
-    # echo "Installing ModularSensors from https://github.com/$TRAVIS_REPO_SLUG.git#$TRAVIS_BRANCH";
-    # echo "Installing ModularSensors from https://github.com/$TRAVIS_PULL_REQUEST_SLUG.git#$TRAVIS_PULL_REQUEST_BRANCH";
-    - if [ "$TRAVIS_PULL_REQUEST" == "false" ]; then
-        echo "Installing ModularSensors from https://github.com/$TRAVIS_REPO_SLUG.git#$TRAVIS_COMMIT";
-      else
-        echo "Installing ModularSensors from https://github.com/$TRAVIS_PULL_REQUEST_SLUG.git#$TRAVIS_PULL_REQUEST_SHA";
-      fi
-    # pio lib -g install https://github.com/$TRAVIS_REPO_SLUG.git#$BRANCH;
-    # pio lib -g install https://github.com/$TRAVIS_PULL_REQUEST_SLUG.git#$TRAVIS_PULL_REQUEST_BRANCH;
-    - if [ "$TRAVIS_PULL_REQUEST" == "false" ]; then
-        pio lib -g install https://github.com/$TRAVIS_REPO_SLUG.git#$TRAVIS_COMMIT;
-      else
-        pio lib -g install https://github.com/$TRAVIS_PULL_REQUEST_SLUG.git#$TRAVIS_PULL_REQUEST_SHA;
-      fi
-    # Install serial libraries (these should be ignored by SAMD boards)
-    - pio lib -g install https://github.com/PaulStoffregen/AltSoftSerial.git
-    - pio lib -g install https://github.com/EnviroDIY/SoftwareSerial_ExtInts.git
-    - pio lib -g install https://github.com/SRGDamia1/NeoSWSerial.git
-    - pio lib -g install SoftwareWire
-    - pio update
-=======
   # Remove the cloned repo to emulate a user library installation
   - git rm library.json
   # - git rm library.properties
@@ -84,8 +49,8 @@
   - pio lib -g install https://github.com/PaulStoffregen/AltSoftSerial.git
   - pio lib -g install https://github.com/EnviroDIY/SoftwareSerial_ExtInts.git
   - pio lib -g install https://github.com/SRGDamia1/NeoSWSerial.git
+  - pio lib -g install SoftwareWire
   - pio update
->>>>>>> 7e19a243
 script:
   - platformio ci --project-conf="travis/platformio.ini"
 
