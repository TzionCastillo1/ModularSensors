--- conflicted
+++ resolved
@@ -51,12 +51,8 @@
     - pio lib -g install 873  # RTCZero
     - pio lib -g install https://github.com/PaulStoffregen/AltSoftSerial.git  # #73, but need the git until Paul S. has a new release
     - pio lib -g install https://github.com/EnviroDIY/SoftwaterSerial_ExternalInts.git
-<<<<<<< HEAD
     # - pio lib -g install https://github.com/todbot/SoftI2CMaster.git
     - pio update
-=======
-    - pio lib -g install https://github.com/todbot/SoftI2CMaster.git
-    - pio lib -g update
->>>>>>> 74ec0b31
+
 
 script: make travis-build