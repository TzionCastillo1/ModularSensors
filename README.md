--- conflicted
+++ resolved
@@ -140,7 +140,7 @@
 int variableCount = sizeof(variableList) / sizeof(variableList[0]);
 ```
 
-The asterix (*) must be put in front of the variable name to indicate that it is a pointer to your variable object.  With many variables, it is easier to create the object and the pointer to it all at once in the variable array.  This can be done using the "new" keyword like so:
+The asterix must be put in front of the variable name to indicate that it is a pointer to your variable object.  With many variables, it is easier to create the object and the pointer to it all at once in the variable array.  This can be done using the "new" keyword like so:
 
 ```cpp
 // Create a new VariableArray object
@@ -186,13 +186,8 @@
 A note about timezones:  It is possible to create multiple logger objects in your code if you want to log different sensors at different intervals, _but every logger object will always have the same timezone and timezone offset_.  If you attempt to call these functions more than once for different loggers, whatever value was called last will apply to every logger.
 
 Setup and initialization functions:
-<<<<<<< HEAD
-- **init(int SDCardPin, int interruptPin, int variableCount, Sensor variableList[], float loggingIntervalMinutes, const char loggerID = 0)** - Initializes the logger object.  Must happen within the setup function.  Note that the variableList[], loggerID are all pointers.
+- **init(int SDCardPin, int interruptPin, int variableCount, Sensor variableList[], float loggingIntervalMinutes, const char loggerID = 0)** - Initializes the logger object.  Must happen within the setup function.  Note that the variableList[], loggerID are all pointers.  The SDCardPin is the pin of the chip select/slave select for the SPI connection to the SD card.
 - **setAlertPin(int ledPin)** - Optionally sets a pin to put out an alert that a measurement is being logged.  This is intended to be a pin with a LED on it so you can see the light come on when a measurement is being taken.
-=======
-- **init(int SDCardPin, int interruptPin, int variableCount, Sensor variableList[], float loggingIntervalMinutes, const char loggerID = 0)** - Initializes the logger object.  Must happen within the setup function.  Note that the variableList[], loggerID are all pointers.  The SDCardPin is the pin of the chip select/slave select for the SPI connection to the SD card.
-- **setAlertPin(int ledPin)** - Optionally sets a pin to put out an alert that a measurement is being logged.  This should be a pin with a LED on it.
->>>>>>> 48a98702
 
 Functions to access the clock in proper format and time zone:
 - **getNow()** - This gets the current epoch time (unix timestamp - number of seconds since Jan 1, 1970) and corrects it for the specified logger time zone offset.
