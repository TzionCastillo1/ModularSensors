--- conflicted
+++ resolved
@@ -226,11 +226,6 @@
 bool DigiXBeeWifi::updateModemMetadata(void) {
     bool success = true;
 
-<<<<<<< HEAD
-    // Initialize variables
-    int16_t  signalQual = -9999;
-    uint16_t volt       = 9999;
-=======
     // Unset whatever we had previously
     loggerModem::_priorRSSI = -9999;
     loggerModem::_priorSignalPercent = -9999;
@@ -242,7 +237,6 @@
     // Initialize variable
     int16_t signalQual = -9999;
     uint16_t volt = 9999;
->>>>>>> f607ff9a
 
     // Enter command mode only once
     MS_DBG(F("Entering Command Mode:"));
@@ -266,34 +260,18 @@
              millis() - startMillis < 15000L && success);
 
     // Convert signal quality to RSSI
-<<<<<<< HEAD
-    _priorRSSI          = signalQual;
-    _priorSignalPercent = getPctFromRSSI(signalQual);
-
-    MS_DBG(F("CURRENT RSSI:"), _priorRSSI);
-    MS_DBG(F("CURRENT Percent signal strength:"), _priorSignalPercent);
-=======
     loggerModem::_priorRSSI = signalQual;
     MS_DBG(F("CURRENT RSSI:"), signalQual);
     loggerModem::_priorSignalPercent = getPctFromRSSI(signalQual);
     MS_DBG(F("CURRENT Percent signal strength:"), getPctFromRSSI(signalQual));
->>>>>>> f607ff9a
 
     MS_DBG(F("Getting input voltage:"));
     volt = gsmModem.getBattVoltage();
     MS_DBG(F("CURRENT Modem input battery voltage:"), volt);
-<<<<<<< HEAD
-    if (volt != 9999) {
-        _priorBatteryVoltage = (float)volt;
-    } else {
-        _priorBatteryVoltage = (float)-9999;
-    }
-=======
     if (volt != 9999)
         loggerModem::_priorBatteryVoltage = (float)volt;
     else
         loggerModem::_priorBatteryVoltage = (float)-9999;
->>>>>>> f607ff9a
 
     MS_DBG(F("Getting chip temperature:"));
     loggerModem::_priorModemTemp = getModemChipTemperature();
