--- conflicted
+++ resolved
@@ -16,13 +16,7 @@
 #ifndef Decagon5TM_h
 #define Decagon5TM_h
 
-<<<<<<< HEAD
-#include <Arduino.h>
-#include <SDI12_PCINT3.h>
-#include "SensorBase.h"
-=======
 #include "DecagonSDI12.h"
->>>>>>> e2335005
 
 // The main class for the Decagon 5TM
 class Decagon5TM : public virtual DecagonSDI12
