/**
 * @file AOSongAM2315.cpp
 * @copyright 2020 Stroud Water Research Center
 * Part of the EnviroDIY ModularSensors library for Arduino
 * @author Sara Geleskie Damiano <sdamiano@stroudcenter.org>
 *
 * @brief Implements the AOSongAM2315 class.
 */

#include "AOSongAM2315.h"


// The constructor - because this is I2C, only need the power pin
// This sensor has a set I2C address of 0XB8
AOSongAM2315::AOSongAM2315(TwoWire *theI2C, int8_t powerPin, uint8_t measurementsToAverage)
    : Sensor("AOSongAM2315", AM2315_NUM_VARIABLES,
             AM2315_WARM_UP_TIME_MS, AM2315_STABILIZATION_TIME_MS, AM2315_MEASUREMENT_TIME_MS,
             powerPin, -1, measurementsToAverage)
{
    _i2c = theI2C;
}
AOSongAM2315::AOSongAM2315(int8_t powerPin, uint8_t measurementsToAverage)
<<<<<<< HEAD
    : Sensor("AOSongAM2315", AM2315_NUM_VARIABLES,
             AM2315_WARM_UP_TIME_MS, AM2315_STABILIZATION_TIME_MS, AM2315_MEASUREMENT_TIME_MS,
             powerPin, -1, measurementsToAverage)
{
    _i2c = &Wire;
}
AOSongAM2315::~AOSongAM2315(){}
=======
    : Sensor("AOSongAM2315", AM2315_NUM_VARIABLES, AM2315_WARM_UP_TIME_MS,
             AM2315_STABILIZATION_TIME_MS, AM2315_MEASUREMENT_TIME_MS, powerPin,
             -1, measurementsToAverage) {}
AOSongAM2315::~AOSongAM2315() {}
>>>>>>> 7e19a243


String AOSongAM2315::getSensorLocation(void) {
    return F("I2C_0xB8");
}


<<<<<<< HEAD
bool AOSongAM2315::addSingleMeasurementResult(void)
{
=======
bool AOSongAM2315::setup(void) {
    Wire.begin();  // Start the wire library (sensor power not required)
    // Eliminate any potential extra waits in the wire library
    // These waits would be caused by a readBytes or parseX being called
    // on wire after the Wire buffer has emptied.  The default stream
    // functions - used by wire - wait a timeout period after reading the
    // end of the buffer to see if an interrupt puts something into the
    // buffer.  In the case of the Wire library, that will never happen and
    // the timeout period is a useless delay.
    Wire.setTimeout(0);
    return Sensor::setup();  // this will set pin modes and the setup status bit
}


bool AOSongAM2315::addSingleMeasurementResult(void) {
>>>>>>> 7e19a243
    // Initialize float variables
    float temp_val  = -9999;
    float humid_val = -9999;
    bool  ret_val   = false;

    // Check a measurement was *successfully* started (status bit 6 set)
    // Only go on to get a result if it was
    if (bitRead(_sensorStatus, 6)) {
        MS_DBG(getSensorNameAndLocation(), F("is reporting:"));

        Adafruit_AM2315 am2315(_i2c);  // create a sensor object
        ret_val = am2315.readTemperatureAndHumidity(&temp_val, &humid_val);

        if (!ret_val || isnan(temp_val)) temp_val = -9999;
        if (!ret_val || isnan(humid_val)) humid_val = -9999;

        MS_DBG(F("  Temp:"), temp_val, F("°C"));
        MS_DBG(F("  Humidity:"), humid_val, '%');
    } else {
        MS_DBG(getSensorNameAndLocation(), F("is not currently measuring!"));
    }

    verifyAndAddMeasurementResult(AM2315_TEMP_VAR_NUM, temp_val);
    verifyAndAddMeasurementResult(AM2315_HUMIDITY_VAR_NUM, humid_val);

    // Unset the time stamp for the beginning of this measurement
    _millisMeasurementRequested = 0;
    // Unset the status bits for a measurement request (bits 5 & 6)
    _sensorStatus &= 0b10011111;

    return ret_val;
}<|MERGE_RESOLUTION|>--- conflicted
+++ resolved
@@ -12,28 +12,20 @@
 
 // The constructor - because this is I2C, only need the power pin
 // This sensor has a set I2C address of 0XB8
-AOSongAM2315::AOSongAM2315(TwoWire *theI2C, int8_t powerPin, uint8_t measurementsToAverage)
-    : Sensor("AOSongAM2315", AM2315_NUM_VARIABLES,
-             AM2315_WARM_UP_TIME_MS, AM2315_STABILIZATION_TIME_MS, AM2315_MEASUREMENT_TIME_MS,
-             powerPin, -1, measurementsToAverage)
-{
+AOSongAM2315::AOSongAM2315(TwoWire* theI2C, int8_t powerPin,
+                           uint8_t measurementsToAverage)
+    : Sensor("AOSongAM2315", AM2315_NUM_VARIABLES, AM2315_WARM_UP_TIME_MS,
+             AM2315_STABILIZATION_TIME_MS, AM2315_MEASUREMENT_TIME_MS, powerPin,
+             -1, measurementsToAverage) {
     _i2c = theI2C;
 }
 AOSongAM2315::AOSongAM2315(int8_t powerPin, uint8_t measurementsToAverage)
-<<<<<<< HEAD
-    : Sensor("AOSongAM2315", AM2315_NUM_VARIABLES,
-             AM2315_WARM_UP_TIME_MS, AM2315_STABILIZATION_TIME_MS, AM2315_MEASUREMENT_TIME_MS,
-             powerPin, -1, measurementsToAverage)
-{
+    : Sensor("AOSongAM2315", AM2315_NUM_VARIABLES, AM2315_WARM_UP_TIME_MS,
+             AM2315_STABILIZATION_TIME_MS, AM2315_MEASUREMENT_TIME_MS, powerPin,
+             -1, measurementsToAverage) {
     _i2c = &Wire;
 }
-AOSongAM2315::~AOSongAM2315(){}
-=======
-    : Sensor("AOSongAM2315", AM2315_NUM_VARIABLES, AM2315_WARM_UP_TIME_MS,
-             AM2315_STABILIZATION_TIME_MS, AM2315_MEASUREMENT_TIME_MS, powerPin,
-             -1, measurementsToAverage) {}
 AOSongAM2315::~AOSongAM2315() {}
->>>>>>> 7e19a243
 
 
 String AOSongAM2315::getSensorLocation(void) {
@@ -41,10 +33,6 @@
 }
 
 
-<<<<<<< HEAD
-bool AOSongAM2315::addSingleMeasurementResult(void)
-{
-=======
 bool AOSongAM2315::setup(void) {
     Wire.begin();  // Start the wire library (sensor power not required)
     // Eliminate any potential extra waits in the wire library
@@ -60,7 +48,6 @@
 
 
 bool AOSongAM2315::addSingleMeasurementResult(void) {
->>>>>>> 7e19a243
     // Initialize float variables
     float temp_val  = -9999;
     float humid_val = -9999;
