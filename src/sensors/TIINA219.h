--- conflicted
+++ resolved
@@ -35,6 +35,9 @@
  *
  * Commuincation between the INA219 and the mcu is managed by the
  * [Adafruit INA219 Library](https://github.com/adafruit/Adafruit_INA219)
+ *
+ * @note Software I2C is *not* supported for the INA219.
+ * A secondary hardware I2C on a SAMD board is supported.
  *
  * @section ina219_datasheet Sensor Datasheet
  *
@@ -145,18 +148,6 @@
 /// The default address of the INA219
 #define INA219_ADDRESS_BASE 0x40
 
-<<<<<<< HEAD
-// The main class for the TexasInstruments INA219
-class TIINA219 : public Sensor
-{
-public:
-    TIINA219(TwoWire *theI2C, int8_t powerPin,
-             uint8_t i2cAddressHex = INA219_ADDRESS_BASE,
-             uint8_t measurementsToAverage = 1);
-    TIINA219(int8_t powerPin,
-             uint8_t i2cAddressHex = INA219_ADDRESS_BASE,
-             uint8_t measurementsToAverage = 1);
-=======
 /* clang-format off */
 /**
  * @brief The Sensor sub-class for the
@@ -170,6 +161,11 @@
     /**
      * @brief Construct a new TI INA219 object
      *
+     * @param theI2C A TwoWire instance for I2C communication.  Due to the
+     * limitations of the Arduino core, only a hardware I2C instance can be
+     * used.  For an AVR board, there is only one I2C instance possible and this
+     * form of the constructor should not be used.  For a SAMD board, this can
+     * be used if a secondary I2C port is created on one of the extra SERCOMs.
      * @param powerPin The pin on the mcu controlling power to the INA219.
      * Use -1 if it is continuously powered.
      * - The INA219 requires input voltage of 3.0-5.5V, which can be turned off
@@ -180,13 +176,28 @@
      * average before giving a "final" result from the sensor; optional with a
      * default value of 1.
      */
+    TIINA219(TwoWire* theI2C, int8_t powerPin,
+             uint8_t i2cAddressHex         = INA219_ADDRESS_BASE,
+             uint8_t measurementsToAverage = 1);
+    /**
+     * @brief Construct a new TI INA219 object
+     *
+     * @param powerPin The pin on the mcu controlling power to the INA219.
+     * Use -1 if it is continuously powered.
+     * - The INA219 requires input voltage of 3.0-5.5V, which can be turned off
+     * between measurements.
+     * @param i2cAddressHex The I2C address of the BME280; can be any number
+     * between 0x40 and 0x4F.  The default value is 0x40.
+     * @param measurementsToAverage The number of measurements to take and
+     * average before giving a "final" result from the sensor; optional with a
+     * default value of 1.
+     */
     explicit TIINA219(int8_t  powerPin,
                       uint8_t i2cAddressHex         = INA219_ADDRESS_BASE,
                       uint8_t measurementsToAverage = 1);
     /**
      * @brief Destroy the TI INA219 object
      */
->>>>>>> 7e19a243
     ~TIINA219();
 
     /**
@@ -222,13 +233,18 @@
     bool addSingleMeasurementResult(void) override;
 
  private:
+    /**
+     * @brief Private reference to the internal INA219 object.
+     */
     Adafruit_INA219 ina219_phy;
-<<<<<<< HEAD
+    /**
+     * @brief The I2C address of the INA219.
+     */
     uint8_t _i2cAddressHex;  // Hardware slave address
-    TwoWire *_i2c;
-=======
-    uint8_t         _i2cAddressHex;
->>>>>>> 7e19a243
+    /**
+     * @brief An internal reference to the hardware Wire instance.
+     */
+    TwoWire* _i2c;
 };
 
 
