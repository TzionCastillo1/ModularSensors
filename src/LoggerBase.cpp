/*
 *LoggerBase.h

 *This file is part of the EnviroDIY modular sensors library for Arduino
 *
 *Initial library developement done by Sara Damiano (sdamiano@stroudcenter.org).
 *
 *This file is for the basic logging functions - ie, saving to an SD card.
*/

#include "LoggerBase.h"
#include "dataPublisherBase.h"

// To prevent compiler/linker crashes with Enable interrupt
#define LIBCALL_ENABLEINTERRUPT
// To handle external and pin change interrupts
#include <EnableInterrupt.h>
// For all i2c communication, including with the real time clock
#include <Wire.h>


// Initialize the static timezone
int8_t Logger::_loggerTimeZone = 0;
// Initialize the static time adjustment
int8_t Logger::_loggerRTCOffset = 0;
// Initialize the static timestamps
uint32_t Logger::markedEpochTime = 0;
// Initialize the testing/logging flags
volatile bool Logger::isLoggingNow = false;
volatile bool Logger::isTestingNow = false;
volatile bool Logger::startTesting = false;

// Initialize the RTC for the SAMD boards
#if defined(ARDUINO_ARCH_SAMD)
    RTCZero Logger::zero_sleep_rtc;
#endif


// Constructors
Logger::Logger(const char *loggerID, uint16_t loggingIntervalMinutes,
               int8_t SDCardSSPin, int8_t mcuWakePin,
               VariableArray *inputArray)
{
    // Set parameters from constructor
    setLoggerID(loggerID);
    setLoggingInterval(loggingIntervalMinutes);
    setVariableArray(inputArray);

    // Set the testing/logging flags to false
    isLoggingNow = false;
    isTestingNow = false;
    startTesting = false;

    // Set the initial pin values
    _SDCardPowerPin = -1;
    setSDCardSS(SDCardSSPin);
    setRTCWakePin(mcuWakePin);
    _ledPin = -1;
    _buttonPin = -1;

    // Initialize with no file name
    _fileName = "";

    // Start with no feature UUID
    _samplingFeatureUUID = NULL;

    // Clear arrays
    for (uint8_t i = 0; i < MAX_NUMBER_SENDERS; i++)
    {
        dataPublishers[i] = NULL;
    }

    // MS_DBG(F("Logger object created"));
}
Logger::Logger(const char *loggerID, uint16_t loggingIntervalMinutes,
               VariableArray *inputArray)
{
    // Set parameters from constructor
    setLoggerID(loggerID);
    setLoggingInterval(loggingIntervalMinutes);
    setVariableArray(inputArray);

    // Set the testing/logging flags to false
    isLoggingNow = false;
    isTestingNow = false;
    startTesting = false;

    // Set the initial pin values
    _SDCardPowerPin = -1;
    _SDCardSSPin = -1;
    _mcuWakePin = -1;
    _ledPin = -1;
    _buttonPin = -1;

    // Initialize with no file name
    _fileName = "";

    // Start with no feature UUID
    _samplingFeatureUUID = NULL;

    // Clear arrays
    for (uint8_t i = 0; i < MAX_NUMBER_SENDERS; i++)
    {
        dataPublishers[i] = NULL;
    }

    // MS_DBG(F("Logger object created"));
}
Logger::Logger()
{
    // Set the testing/logging flags to false
    isLoggingNow = false;
    isTestingNow = false;
    startTesting = false;

    // Set the initial pin values
    _SDCardPowerPin = -1;
    _SDCardSSPin = -1;
    _mcuWakePin = -1;
    _ledPin = -1;
    _buttonPin = -1;

    // Initialize with no file name
    _fileName = "";

    // Start with no feature UUID
    _samplingFeatureUUID = NULL;

    // Clear arrays
    for (uint8_t i = 0; i < MAX_NUMBER_SENDERS; i++)
    {
        dataPublishers[i] = NULL;
    }

    // MS_DBG(F("Logger object created"));
}
// Destructor
Logger::~Logger(){}



// ===================================================================== //
// Public functions to get and set basic logging paramters
// ===================================================================== //

// Sets the logger ID
void Logger::setLoggerID(const char *loggerID)
{
    _loggerID = loggerID;
}

// Sets/Gets the logging interval
void Logger::setLoggingInterval(uint16_t loggingIntervalMinutes)
{
    _loggingIntervalMinutes = loggingIntervalMinutes;
}


// Adds the sampling feature UUID
void Logger::setSamplingFeatureUUID(const char *samplingFeatureUUID)
{
    _samplingFeatureUUID = samplingFeatureUUID;
}

// Sets up a pin controlling the power to the SD card
void Logger::setSDCardPwr(int8_t SDCardPowerPin)
{
    _SDCardPowerPin = SDCardPowerPin;
    if (_SDCardPowerPin >= 0)
    {
        pinMode(_SDCardPowerPin, OUTPUT);
        digitalWrite(_SDCardPowerPin, LOW);
    }
}
// NOTE:  Structure of power switching on SD card taken from:
// https://thecavepearlproject.org/2017/05/21/switching-off-sd-cards-for-low-power-data-logging/
void Logger::turnOnSDcard(bool waitToSettle)
{
    if (_SDCardPowerPin >= 0)
    {
        digitalWrite(_SDCardPowerPin, HIGH);
        if (waitToSettle)  // TODO:  figure out how long to wait
        {
            delay(6);
        }
    }
}
void Logger::turnOffSDcard(bool waitForHousekeeping)
{
    if (_SDCardPowerPin >= 0)
    {
        // TODO: set All SPI pins to INPUT?
        // TODO: set ALL SPI pins HIGH (~30k pullup)
        pinMode(_SDCardPowerPin, OUTPUT);
        digitalWrite(_SDCardPowerPin, LOW);
        if (waitForHousekeeping)  // TODO:  wait in lower power mode
        {
            // Specs say up to 1s for internal housekeeping after each write
            delay(1000);
        }
    }
}


// Sets up a pin for the slave select (chip select) of the SD card
void Logger::setSDCardSS(int8_t SDCardSSPin)
{
    _SDCardSSPin = SDCardSSPin;
    if (_SDCardSSPin >= 0)
    {
        pinMode(_SDCardSSPin, OUTPUT);
    }
}


// Sets both pins related to the SD card
void Logger::setSDCardPins(int8_t SDCardSSPin, int8_t SDCardPowerPin)
{
    setSDCardPwr(SDCardPowerPin);
    setSDCardSS(SDCardSSPin);
}


// Sets up the wake up pin for an RTC interrupt
void Logger::setRTCWakePin(int8_t mcuWakePin)
{
    _mcuWakePin = mcuWakePin;
    if (_mcuWakePin >= 0)
    {
        pinMode(_mcuWakePin, INPUT_PULLUP);
    }
}


// Sets up a pin for an LED or other way of alerting that data is being logged
void Logger::setAlertPin(int8_t ledPin)
{
    _ledPin = ledPin;
    if (_ledPin >= 0 )
    {
        pinMode(_ledPin, OUTPUT);
    }
}
void Logger::alertOn()
{
    if (_ledPin >= 0)
    {
        digitalWrite(_ledPin, HIGH);
    }
}
void Logger::alertOff()
{
    if (_ledPin >= 0)
    {
        digitalWrite(_ledPin, LOW);
    }
}


// Sets up a pin for an interrupt to enter testing mode
void Logger::setTestingModePin(int8_t buttonPin)
{
    _buttonPin = buttonPin;

    // Set up the interrupt to be able to enter sensor testing mode
    // NOTE:  Entering testing mode before the sensors have been set-up may
    // give unexpected results.
    if (_buttonPin >= 0)
    {
        pinMode(_buttonPin, INPUT_PULLUP);
        enableInterrupt(_buttonPin, Logger::testingISR, CHANGE);
    }
}


// Sets up the five pins of interest for the logger
void Logger::setLoggerPins(int8_t mcuWakePin,
                           int8_t SDCardSSPin,
                           int8_t SDCardPowerPin,
                           int8_t buttonPin,
                           int8_t ledPin)
{
    setRTCWakePin(mcuWakePin);
    setSDCardSS(SDCardSSPin);
    setSDCardPwr(SDCardPowerPin);
    setTestingModePin(buttonPin);
    setAlertPin(ledPin);
}



// ===================================================================== //
// Public functions to get information about the attached variable array
// ===================================================================== //

// Assigns the variable array object
void Logger::setVariableArray(VariableArray *inputArray)
{
    _internalArray = inputArray;
}


// Returns the number of variables in the internal array
uint8_t Logger::getArrayVarCount()
{
    return _internalArray->getVariableCount();
}


// This gets the name of the parent sensor, if applicable
String Logger::getParentSensorNameAtI(uint8_t position_i)
{
    return _internalArray->arrayOfVars[position_i]->getParentSensorName();
}
// This gets the name and location of the parent sensor, if applicable
String Logger::getParentSensorNameAndLocationAtI(uint8_t position_i)
{
    return _internalArray->arrayOfVars[position_i]->getParentSensorNameAndLocation();
}
// This gets the variable's name using http://vocabulary.odm2.org/variablename/
String Logger::getVarNameAtI(uint8_t position_i)
{
    return _internalArray->arrayOfVars[position_i]->getVarName();
}
// This gets the variable's unit using http://vocabulary.odm2.org/units/
String Logger::getVarUnitAtI(uint8_t position_i)
{
    return _internalArray->arrayOfVars[position_i]->getVarUnit();
}
// This returns a customized code for the variable, if one is given, and a default if not
String Logger::getVarCodeAtI(uint8_t position_i)
{
    return _internalArray->arrayOfVars[position_i]->getVarCode();
}
// This returns the variable UUID, if one has been assigned
String Logger::getVarUUIDAtI(uint8_t position_i)
{
    return _internalArray->arrayOfVars[position_i]->getVarUUID();
}
// This returns the current value of the variable as a string with the
// correct number of significant figures
String Logger::getValueStringAtI(uint8_t position_i)
{
    return _internalArray->arrayOfVars[position_i]->getValueString();
}



// ===================================================================== //
// Public functions for internet and dataPublishers
// ===================================================================== //

// Set up communications
// Adds a loggerModem objct to the logger
// loggerModem = TinyGSM modem + TinyGSM client + Modem On Off
void Logger::attachModem(loggerModem& modem)
{
    _logModem = &modem;
}


// Takes advantage of the modem to synchronize the clock
bool Logger::syncRTC()
{
    bool success = false;
    if (_logModem != NULL)
    {
        // Synchronize the RTC with NIST
        PRINTOUT(F("Attempting to synchronize RTC with NIST"));
        PRINTOUT(F("This may take up to two minutes!"));
        // Connect to the network
        // The connectInternet function will also power the modem up and run
        // its setup function if necessary.
        if (_logModem->connectInternet(120000L))
        {
            success = setRTClock(_logModem->getNISTTime());
            // Disconnect from the network
            _logModem->disconnectInternet();
        }
        // Turn off the modem
        _logModem->modemSleepPowerDown();
    }
    return success;
}


void Logger::registerDataPublisher(dataPublisher* publisher)
{
    // find the next empty spot in the publisher array
    uint8_t i = 0;
    for (; i < MAX_NUMBER_SENDERS; i++)
    {
        if (dataPublishers[i] == publisher) 
        {
            MS_DBG(F("dataPublisher already registered."));
            return;
        }
        if (dataPublishers[i] == NULL) break;
    }

    // register the publisher there
    dataPublishers[i] = publisher;
}


void Logger::publishDataToRemotes(void)
{
    MS_DBG(F("Sending out remote data."));

    for (uint8_t i = 0; i < MAX_NUMBER_SENDERS; i++)
    {
        if (dataPublishers[i] != NULL)
        {
            PRINTOUT(F("\nSending data to ["),i,F("]"), dataPublishers[i]->getEndpoint());
            // dataPublishers[i]->publishData(_logModem->getClient());
            dataPublishers[i]->publishData();
            watchDogTimer.resetWatchDog();
        }
    }
}
void Logger::sendDataToRemotes(void) { publishDataToRemotes(); }



// ===================================================================== //
// Public functions to access the clock in proper format and time zone
// ===================================================================== //

// Sets the static timezone that the data will be logged in - this must be set
void Logger::setLoggerTimeZone(int8_t timeZone)
{
    _loggerTimeZone = timeZone;
    // Some helpful prints for debugging
    #ifdef STANDARD_SERIAL_OUTPUT
        const char* prtout1 = "Logger timezone is set to UTC";
        if (_loggerTimeZone == 0)
        {
            PRINTOUT(prtout1);
        }
        else if (_loggerTimeZone > 0)
        {
            PRINTOUT(prtout1, '+', _loggerTimeZone);
        }
        else
        {
            PRINTOUT(prtout1, _loggerTimeZone);
        }
    #endif
}
int8_t Logger::getLoggerTimeZone(void)
{
    return Logger::_loggerTimeZone;
}
// Duplicates for backwards compatibility
void Logger::setTimeZone(int8_t timeZone) { setLoggerTimeZone(timeZone); }
int8_t Logger::getTimeZone(void) { return getLoggerTimeZone(); }

// Sets the static timezone that the RTC is programmed in
// I VERY VERY STRONGLY RECOMMEND SETTING THE RTC IN UTC
// You can either set the RTC offset directly or set the offset between the
// RTC and the logger
void Logger::setRTCTimeZone(int8_t timeZone)
{
    _loggerRTCOffset = _loggerTimeZone - timeZone;
    // Some helpful prints for debugging
    #ifdef STANDARD_SERIAL_OUTPUT
        const char* prtout1 = "RTC timezone is set to UTC";
        if ((_loggerTimeZone - _loggerRTCOffset) == 0)
        {
            PRINTOUT(prtout1);
        }
        else if ((_loggerTimeZone - _loggerRTCOffset) > 0)
        {
            PRINTOUT(prtout1, '+', (_loggerTimeZone - _loggerRTCOffset));
        }
        else
        {
            PRINTOUT(prtout1, (_loggerTimeZone - _loggerRTCOffset));
        }
    #endif
}
int8_t Logger::getRTCTimeZone(void)
{
    return Logger::_loggerTimeZone - Logger::_loggerRTCOffset;
}


// This set the offset between the built-in clock and the time zone where
// the data is being recorded.  If your RTC is set in UTC and your logging
// timezone is EST, this should be -5.  If your RTC is set in EST and your
// timezone is EST this does not need to be called.
// You can either set the RTC offset directly or set the offset between the
// RTC and the logger
void Logger::setTZOffset(int8_t offset)
{
    _loggerRTCOffset = offset;
    // Some helpful prints for debugging
    if (_loggerRTCOffset == 0)
    {
        PRINTOUT(F("RTC and Logger are set in the same timezone."));
    }
    else if (_loggerRTCOffset < 0)
    {
        PRINTOUT(F("RTC is set"), -1*_loggerRTCOffset, F("hours ahead of logging timezone"));
    }
    else
    {
        PRINTOUT(F("RTC is set"), _loggerRTCOffset, F("hours behind the logging timezone"));
    }
}
int8_t Logger::getTZOffset(void)
{
    return Logger::_loggerRTCOffset;
}

// This gets the current epoch time (unix time, ie, the number of seconds
// from January 1, 1970 00:00:00 UTC) and corrects it for the specified time zone
#if defined MS_SAMD_DS3231 || not defined ARDUINO_ARCH_SAMD

uint32_t Logger::getNowEpoch(void)
{
  uint32_t currentEpochTime = rtc.now().getEpoch();
  currentEpochTime += ((uint32_t)_loggerRTCOffset)*3600;
  return currentEpochTime;
}
void Logger::setNowEpoch(uint32_t ts){rtc.setEpoch(ts);}

#elif defined ARDUINO_ARCH_SAMD

uint32_t Logger::getNowEpoch(void)
{
  uint32_t currentEpochTime = zero_sleep_rtc.getEpoch();
  currentEpochTime += ((uint32_t)_loggerRTCOffset)*3600;
  return currentEpochTime;
}
void Logger::setNowEpoch(uint32_t ts){zero_sleep_rtc.setEpoch(ts);}

#endif

// This gets the current epoch time (unix time, ie, the number of seconds
// from January 1, 1970 00:00:00 UTC) and corrects it for the specified time zone
DateTime Logger::dtFromEpoch(uint32_t epochTime)
{
    DateTime dt(epochTime - EPOCH_TIME_OFF);
    return dt;
}

// This converts a date-time object into a ISO8601 formatted string
// It assumes the supplied date/time is in the LOGGER's timezone and adds
// the LOGGER's offset as the time zone offset in the string.
String Logger::formatDateTime_ISO8601(DateTime& dt)
{
    // Set up an inital string
    String dateTimeStr;
    // Convert the DateTime object to a String
    dt.addToString(dateTimeStr);
    dateTimeStr.replace(" ", "T");
    String tzString = String(_loggerTimeZone);
    if (-24 <= _loggerTimeZone && _loggerTimeZone <= -10)
    {
        tzString += F(":00");
    }
    else if (-10 < _loggerTimeZone && _loggerTimeZone < 0)
    {
        tzString = tzString.substring(0,1) + '0' + tzString.substring(1,2) + F(":00");
    }
    else if (_loggerTimeZone == 0)
    {
        tzString = 'Z';
    }
    else if (0 < _loggerTimeZone && _loggerTimeZone < 10)
    {
        tzString = "+0" + tzString + F(":00");
    }
    else if (10 <= _loggerTimeZone && _loggerTimeZone <= 24)
    {
        tzString = "+" + tzString + F(":00");
    }
    dateTimeStr += tzString;
    return dateTimeStr;
}


// This converts an epoch time (unix time) into a ISO8601 formatted string
// It assumes the supplied date/time is in the LOGGER's timezone and adds
// the LOGGER's offset as the time zone offset in the string.
String Logger::formatDateTime_ISO8601(uint32_t epochTime)
{
    // Create a DateTime object from the epochTime
    DateTime dt = dtFromEpoch(epochTime);
    return formatDateTime_ISO8601(dt);
}


// This sets the real time clock to the given time
bool Logger::setRTClock(uint32_t UTCEpochSeconds)
{
    // If the timestamp is zero, just exit
    if  (UTCEpochSeconds == 0)
    {
        PRINTOUT(F("Bad timestamp, not setting clock."));
        return false;
    }

    // The "setTime" is the number of seconds since Jan 1, 1970 in UTC
    // We're interested in the setTime in the logger's and RTC's timezone
    // The RTC's timezone is equal to the logger's timezone minus the offset
    // between the logger and the RTC.
    uint32_t set_logTZ = UTCEpochSeconds + ((uint32_t)getLoggerTimeZone())*3600;
    uint32_t set_rtcTZ = set_logTZ - ((uint32_t)getTZOffset())*3600;
    MS_DBG(F("    Time for Logger supplied by NIST:"), set_logTZ, \
        F("->"), formatDateTime_ISO8601(set_logTZ));

    // Check the current RTC time
    uint32_t cur_logTZ = getNowEpoch();
    MS_DBG(F("    Current Time on RTC:"), cur_logTZ, F("->"), \
        formatDateTime_ISO8601(cur_logTZ));
    MS_DBG(F("    Offset between NIST and RTC:"), abs(set_logTZ - cur_logTZ));

    // If the RTC and NIST disagree by more than 5 seconds, set the clock
    if (abs(set_logTZ - cur_logTZ) > 5)
    {
        setNowEpoch(set_rtcTZ);
        PRINTOUT(F("Clock set!"));
        return true;
    }
    else
    {
        PRINTOUT(F("Clock already within 5 seconds of time."));
        return false;
    }
}


// This sets static variables for the date/time - this is needed so that all
// data outputs (SD, EnviroDIY, serial printing, etc) print the same time
// for updating the sensors - even though the routines to update the sensors
// and to output the data may take several seconds.
// It is not currently possible to output the instantaneous time an individual
// sensor was updated, just a single marked time.  By custom, this should be
// called before updating the sensors, not after.
void Logger::markTime(void)
{
    Logger::markedEpochTime = getNowEpoch();
}


// This checks to see if the CURRENT time is an even interval of the logging rate
// or we're in the first 15 minutes of logging
bool Logger::checkInterval(void)
{
    bool retval;
    uint32_t checkTime = getNowEpoch();
    MS_DBG(F("Current Unix Timestamp:"), checkTime, F("->"), \
        formatDateTime_ISO8601(checkTime));
    MS_DBG(F("Logging interval in seconds:"), (_loggingIntervalMinutes*60));
    MS_DBG(F("Mod of Logging Interval:"), checkTime % (_loggingIntervalMinutes*60));

    if (checkTime % (_loggingIntervalMinutes*60) == 0)
    {
        // Update the time variables with the current time
        markTime();
        MS_DBG(F("Time marked at (unix):"), Logger::markedEpochTime);
        MS_DBG(F("Time to log!"));
        retval = true;
    }
    else
    {
        MS_DBG(F("Not time yet."));
        retval = false;
    }
    return retval;
}


// This checks to see if the MARKED time is an even interval of the logging rate
// or we're in the first 15 minutes of logging
bool Logger::checkMarkedInterval(void)
{
    bool retval;
    MS_DBG(F("Marked Time:"), Logger::markedEpochTime,
           F("Logging interval in seconds:"), (_loggingIntervalMinutes*60),
           F("Mod of Logging Interval:"), Logger::markedEpochTime % (_loggingIntervalMinutes*60));

    if (Logger::markedEpochTime != 0 &&
        (Logger::markedEpochTime % (_loggingIntervalMinutes*60) == 0))
    {
        MS_DBG(F("Time to log!"));
        retval = true;
    }
    else
    {
        MS_DBG(F("Not time yet."));
        retval = false;
    }
    return retval;
}


// ============================================================================
//  Public Functions for sleeping the logger
// ============================================================================

// Set up the Interrupt Service Request for waking
// In this case, we're doing nothing, we just want the processor to wake
// This must be a static function (which means it can only call other static funcions.)
void Logger::wakeISR(void)
{
    // MS_DBG(F("\nClock interrupt!"));
}


// Puts the system to sleep to conserve battery life.
// This DOES NOT sleep or wake the sensors!!
void Logger::systemSleep(void)
{
    // Don't go to sleep unless there's a wake pin!
    if (_mcuWakePin < 0)
    {
        MS_DBG(F("Use a non-negative wake pin to request sleep!"));
        return;
    }

    #if defined MS_SAMD_DS3231 || not defined ARDUINO_ARCH_SAMD

    // Unfortunately, because of the way the alarm on the DS3231 is set up, it
    // cannot interrupt on any frequencies other than every second, minute,
    // hour, day, or date.  We could set it to alarm hourly every 5 minutes past
    // the hour, but not every 5 minutes.  This is why we set the alarm for
    // every minute and use the checkInterval function.  This is a hardware
    // limitation of the DS3231; it is not due to the libraries or software.
    MS_DBG(F("Setting alarm on DS3231 RTC for every minute."));
    rtc.enableInterrupts(EveryMinute);

    // Clear the last interrupt flag in the RTC status register
    // The next timed interrupt will not be sent until this is cleared
    rtc.clearINTStatus();

    // Set up a pin to hear clock interrupt and attach the wake ISR to it
    pinMode(_mcuWakePin, INPUT_PULLUP);
    enableInterrupt(_mcuWakePin, wakeISR, CHANGE);

    #elif defined ARDUINO_ARCH_SAMD

    // Make sure interrupts are enabled for the clock
    NVIC_EnableIRQ(RTC_IRQn);  // enable RTC interrupt
    NVIC_SetPriority(RTC_IRQn, 0);  // highest priority

    // Alarms on the RTC built into the SAMD21 appear to be identical to those
    // in the DS3231.  See more notes below.
    // We're setting the alarm seconds to 59 and then seting it to go off
    // whenever the seconds match the 59.  I'm using 59 instead of 00
    // because there seems to be a bit of a wake-up delay
    MS_DBG(F("Setting alarm on SAMD built-in RTC for every minute."));
    zero_sleep_rtc.attachInterrupt(wakeISR);
    zero_sleep_rtc.setAlarmSeconds(59);
    zero_sleep_rtc.enableAlarm(zero_sleep_rtc.MATCH_SS);

    #endif

    // Send one last message before shutting down serial ports
    MS_DBG(F("Putting processor to sleep.  ZZzzz..."));

    // Wait until the serial ports have finished transmitting
    // This does not clear their buffers, it just waits until they are finished
    // TODO:  Make sure can find all serial ports
    #if defined(STANDARD_SERIAL_OUTPUT)
        STANDARD_SERIAL_OUTPUT.flush();  // for debugging
    #endif
    #if defined DEBUGGING_SERIAL_OUTPUT
        DEBUGGING_SERIAL_OUTPUT.flush();  // for debugging
    #endif

    // Stop any I2C connections
    // This function actually disables the two-wire pin functionality and
    // turns off the internal pull-up resistors.
    Wire.end();
    // Now force the I2C pins to LOW
    // I2C devices have a nasty habit of stealing power from the SCL and SDA pins...
    // This will only work for the "main" I2C/TWI interface
    #ifdef SDA
    pinMode(SDA, OUTPUT);
    digitalWrite(SDA, LOW);
    #endif
    #ifdef SCL
    pinMode(SCL, OUTPUT);
    digitalWrite(SCL, LOW);
    #endif

    #if defined ARDUINO_ARCH_SAMD

    // Disable the watch-dog timer
    watchDogTimer.disableWatchDog();

    // Sleep code from ArduinoLowPowerClass::sleep()
    bool restoreUSBDevice = false;
	// if (SERIAL_PORT_USBVIRTUAL)
    // {
	// 	USBDevice.standby();
	// }
    // else
    // {
        #ifndef USE_TINYUSB
		USBDevice.detach();
        #endif
		restoreUSBDevice = true;
	// }
	// Disable systick interrupt:  See https://www.avrfreaks.net/forum/samd21-samd21e16b-sporadically-locks-and-does-not-wake-standby-sleep-mode
	SysTick->CTRL &= ~SysTick_CTRL_TICKINT_Msk;
    // Now go to sleep
	SCB->SCR |= SCB_SCR_SLEEPDEEP_Msk;
	__DSB();
    __WFI();

    #elif defined ARDUINO_ARCH_AVR

    // Set the sleep mode
    // In the avr/sleep.h file, the call names of these 5 sleep modes are:
    // SLEEP_MODE_IDLE         -the least power savings
    // SLEEP_MODE_ADC
    // SLEEP_MODE_PWR_SAVE
    // SLEEP_MODE_STANDBY
    // SLEEP_MODE_PWR_DOWN     -the most power savings
    set_sleep_mode(SLEEP_MODE_PWR_DOWN);

    // Disable the watch-dog timer
    watchDogTimer.disableWatchDog();

    // Temporarily disables interrupts, so no mistakes are made when writing
    // to the processor registers
    noInterrupts();

    // Disable the processor ADC (must be disabled before it will power down)
    // ADCSRA = ADC Control and Status Register A
    // ADEN = ADC Enable
    ADCSRA &= ~_BV(ADEN);

    // turn off the brown-out detector, if possible
    // BODS = brown-out detector sleep
    // BODSE = brown-out detector sleep enable
    #if defined(BODS) && defined(BODSE)
        sleep_bod_disable();
    #endif

    // disable all power-reduction modules (ie, the processor module clocks)
    // NOTE:  This only shuts down the various clocks on the processor via
    // the power reduction register!  It does NOT actually disable the
    // modules themselves or set the pins to any particular state!  This
    // means that the I2C/Serial/Timer/etc pins will still be active and
    // powered unless they are turned off prior to calling this function.
    power_all_disable();

    // Set the sleep enable bit.
    sleep_enable();

    // Re-enables interrupts so we can wake up again
    interrupts();

    // Actually put the processor into sleep mode.
    // This must happen after the SE bit is set.
    sleep_cpu();

    #endif
    // ---------------------------------------------------------------------


    // ---------------------------------------------------------------------
    // -- The portion below this happens on wake up, after any wake ISR's --

    #if defined ARDUINO_ARCH_SAMD
    // Reattach the USB after waking
	// Enable systick interrupt
	SysTick->CTRL |= SysTick_CTRL_TICKINT_Msk;
	if (restoreUSBDevice)
    {
        #ifndef USE_TINYUSB
		USBDevice.attach();
        #endif
        uint32_t startTimer = millis();
        while (!SERIAL_PORT_USBVIRTUAL && ((millis()- startTimer) < 1000L)){}
    }
    #endif

    #if defined ARDUINO_ARCH_AVR

    // Temporarily disables interrupts, so no mistakes are made when writing
    // to the processor registers
    noInterrupts();

    // Re-enable all power modules (ie, the processor module clocks)
    // NOTE:  This only re-enables the various clocks on the processor!
    // The modules may need to be re-initialized after the clocks re-start.
    power_all_enable();

    // Clear the SE (sleep enable) bit.
    sleep_disable();

    // Re-enable the processor ADC
    ADCSRA |= _BV(ADEN);

    // Re-enables interrupts
    interrupts();

    #endif

    // Re-enable the watch-dog timer
    watchDogTimer.enableWatchDog();

    // Re-start the I2C interface
    #ifdef SDA
    pinMode(SDA, INPUT_PULLUP);  // set as input with the pull-up on
    #endif
    #ifdef SCL
    pinMode(SCL, INPUT_PULLUP);
    #endif
    Wire.begin();
    // Eliminate any potential extra waits in the wire library
    // These waits would be caused by a readBytes or parseX being called
    // on wire after the Wire buffer has emptied.  The default stream
    // functions - used by wire - wait a timeout period after reading the
    // end of the buffer to see if an interrupt puts something into the
    // buffer.  In the case of the Wire library, that will never happen and
    // the timeout period is a useless delay.
    Wire.setTimeout(0);

    #if defined MS_SAMD_DS3231 || not defined ARDUINO_ARCH_SAMD
    // Stop the clock from sending out any interrupts while we're awake.
    // There's no reason to waste thought on the clock interrupt if it
    // happens while the processor is awake and doing other things.
    rtc.disableInterrupts();
    // Detach the from the pin
    disableInterrupt(_mcuWakePin);

    #elif defined ARDUINO_ARCH_SAMD
    zero_sleep_rtc.disableAlarm();
    #endif

    // Wake-up message
    MS_DBG(F("\n\n\n... zzzZZ Processor is now awake!"));

    // The logger will now start the next function after the systemSleep
    // function in either the loop or setup
}


// ===================================================================== //
// Public functions for logging data to an SD card
// ===================================================================== //

// This sets a file name, if you want to decide on it in advance
void Logger::setFileName(String& fileName)
{
    _fileName = fileName;
}
// Same as above, with a character array (overload function)
void Logger::setFileName(const char *fileName)
{
    String StrName = String(fileName);
    setFileName(StrName);
}


// This generates a file name from the logger id and the current date
// This will be used if the setFileName function is not called before
// the begin() function is called.
void Logger::generateAutoFileName(void)
{
    // Generate the file name from logger ID and date
    String fileName =  String(_loggerID);
    fileName +=  "_";
    fileName +=  formatDateTime_ISO8601(getNowEpoch()).substring(0, 10);
    fileName +=  ".csv";
    setFileName(fileName);
    _fileName = fileName;
}


// This is a PRE-PROCESSOR MACRO to speed up generating header rows
// Again, THIS IS NOT A FUNCTION, it is a pre-processor macro
#define STREAM_CSV_ROW(firstCol, function) \
    stream->print("\""); \
    stream->print(firstCol); \
    stream->print("\","); \
    for (uint8_t i = 0; i < getArrayVarCount(); i++) \
    { \
        stream->print("\""); \
        stream->print(function); \
        stream->print("\""); \
        if (i + 1 != getArrayVarCount()) \
        { \
            stream->print(","); \
        } \
    } \
    stream->println();

// This sends a file header out over an Arduino stream
void Logger::printFileHeader(Stream *stream)
{
    // Very first line of the header is the logger ID
    stream->print(F("Data Logger: "));
    stream->println(_loggerID);

    // Next we're going to print the current file name
    stream->print(F("Data Logger File: "));
    stream->println(_fileName);

    // Adding the sampling feature UUID (only applies to EnviroDIY logger)
    if (strlen(_samplingFeatureUUID) > 1)
    {
        stream->print(F("Sampling Feature UUID: "));
        // stream->println(_samplingFeatureUUID);
        stream->print(_samplingFeatureUUID);
        stream->println(',');
    }

    // Next line will be the parent sensor names
    STREAM_CSV_ROW(F("Sensor Name:"), getParentSensorNameAtI(i))
    // Next comes the ODM2 variable name
    STREAM_CSV_ROW(F("Variable Name:"), getVarNameAtI(i))
    // Next comes the ODM2 unit name
    STREAM_CSV_ROW(F("Result Unit:"), getVarUnitAtI(i))
    // Next comes the variable UUIDs
    // We'll only add UUID's if we see a UUID for the first variable
    if (getVarUUIDAtI(0).length() > 1)
    {
        STREAM_CSV_ROW(F("Result UUID:"), getVarUUIDAtI(i))
    }

    // We'll finish up the the custom variable codes
    String dtRowHeader = F("Date and Time in UTC");
    if (_loggerTimeZone > 0)
    {
        dtRowHeader += '+' + _loggerTimeZone;
    }
    else if (_loggerTimeZone < 0)
    {
        dtRowHeader += _loggerTimeZone;
    }
    STREAM_CSV_ROW(dtRowHeader, getVarCodeAtI(i));
}


// This prints a comma separated list of volues of sensor data - including the
// time -  out over an Arduino stream
void Logger::printSensorDataCSV(Stream *stream)
{
    String csvString = "";
    dtFromEpoch(Logger::markedEpochTime).addToString(csvString);
    csvString += ',';
    stream->print(csvString);
    for (uint8_t i = 0; i < getArrayVarCount(); i++)
    {
        stream->print(getValueStringAtI(i));
        if (i + 1 != getArrayVarCount())
        {
            stream->print(',');
        }
    }
    stream->println();
}

// Protected helper function - This checks if the SD card is available and ready
bool Logger::initializeSDCard(void)
{
    // If we don't know the slave select of the sd card, we can't use it
    if (_SDCardSSPin < 0)
    {
        PRINTOUT(F("Slave/Chip select pin for SD card has not been set."));
        PRINTOUT(F("Data will not be saved!"));
        return false;
    }
    // Initialise the SD card
    if (!sd.begin(_SDCardSSPin, SPI_FULL_SPEED))
    {
        PRINTOUT(F("Error: SD card failed to initialize or is missing."));
        PRINTOUT(F("Data will not be saved!"));
        return false;
    }
    else  // skip everything else if there's no SD card, otherwise it might hang
    {
        MS_DBG(F("Successfully connected to SD Card with card/slave select on pin"),
                 _SDCardSSPin);
        return true;
    }
}


// Protected helper function - This sets a timestamp on a file
void Logger::setFileTimestamp(File fileToStamp, uint8_t stampFlag)
{
    fileToStamp.timestamp(stampFlag, dtFromEpoch(getNowEpoch()).year(),
                                     dtFromEpoch(getNowEpoch()).month(),
                                     dtFromEpoch(getNowEpoch()).date(),
                                     dtFromEpoch(getNowEpoch()).hour(),
                                     dtFromEpoch(getNowEpoch()).minute(),
                                     dtFromEpoch(getNowEpoch()).second());
}


// Protected helper function - This opens or creates a file, converting a string
// file name to a character file name
bool Logger::openFile(String& filename, bool createFile, bool writeDefaultHeader)
{
    // Initialise the SD card
    // skip everything else if there's no SD card, otherwise it might hang
    if (!initializeSDCard()) return false;

    // Convert the string filename to a character file name for SdFat
    uint8_t fileNameLength = filename.length() + 1;
    char charFileName[fileNameLength];
    filename.toCharArray(charFileName, fileNameLength);

    // First attempt to open an already existing file (in write mode), so we
    // don't try to re-create something that's already there.
    // This should also prevent the header from being written over and over
    // in the file.
    if (logFile.open(charFileName, O_WRITE | O_AT_END))
    {
        MS_DBG(F("Opened existing file:"), filename);
        // Set access date time
        setFileTimestamp(logFile, T_ACCESS);
        return true;
    }
    else if (createFile)
    {
        // Create and then open the file in write mode
        if (logFile.open(charFileName, O_CREAT | O_WRITE | O_AT_END))
        {
            MS_DBG(F("Created new file:"), filename);
            // Set creation date time
            setFileTimestamp(logFile, T_CREATE);
            // Write out a header, if requested
            if (writeDefaultHeader)
            {
                // Add header information
                printFileHeader(&logFile);
                // Print out the header for debugging
                #if defined DEBUGGING_SERIAL_OUTPUT && defined MS_DEBUGGING_STD
                    MS_DBG(F("\n \\/---- File Header ----\\/"));
                    printFileHeader(&DEBUGGING_SERIAL_OUTPUT);
                    MS_DBG('\n');
                #endif
                // Set write/modification date time
                setFileTimestamp(logFile, T_WRITE);
            }
            // Set access date time
            setFileTimestamp(logFile, T_ACCESS);
            return true;
        }
        // Return false if we couldn't create the file
        else
        {
            MS_DBG(F("Unable to create new file:"), filename);
            return false;
        }
    }
    // Return false if we couldn't access the file (and were not told to create it)
    else
    {
        MS_DBG(F("Unable to to write to file:"), filename);
        return false;
    }
}


// These functions create a file on the SD card with the given filename and
// set the proper timestamps to the file.
// The filename may either be the one set by setFileName(String)/setFileName(void)
// or can be specified in the function.
// If specified, it will also write a header to the file based on
// the sensors in the group.
// This can be used to force a logger to create a file with a secondary file name.
bool Logger::createLogFile(String& filename, bool writeDefaultHeader)
{
    // Attempt to create and open a file
    if (openFile(filename, true, writeDefaultHeader))
    {
        // Close the file to save it (only do this if we'd opened it)
        // logFile.sync();
        logFile.close();
        PRINTOUT(F("Data will be saved as"), _fileName);
        return true;
    }
    else
    {
        PRINTOUT(F("Unable to create a file to save data to!"));
        return false;
    }
}
bool Logger::createLogFile(bool writeDefaultHeader)
{
    if (_fileName == "") generateAutoFileName();
    return createLogFile(_fileName, writeDefaultHeader);
}


// These functions write a file on the SD card with the given filename and
// set the proper timestamps to the file.
// The filename may either be the one set by setFileName(String)/setFileName(void)
// or can be specified in the function.
// If the file does not already exist, the file will be created.
// This can be used to force a logger to write to a file with a secondary file name.
bool Logger::logToSD(String& filename, String& rec)
{
    // First attempt to open the file without creating a new one
    if (!openFile(filename, false, false))
    {
        // Next try to create the file, bail if we couldn't create it
        // This will not attempt to generate a new file name or add a header!
        if (!openFile(filename, true, false))
        {
            PRINTOUT(F("Unable to write to SD card!"));
            return false;
        }
    }

    // If we could successfully open or create the file, write the data to it
    logFile.println(rec);
    // Echo the line to the serial port
    PRINTOUT(F("\n \\/---- Line Saved to SD Card ----\\/"));
    PRINTOUT(rec);

    // Set write/modification date time
    setFileTimestamp(logFile, T_WRITE);
    // Set access date time
    setFileTimestamp(logFile, T_ACCESS);
    // Close the file to save it
    // logFile.sync();
    logFile.close();
    return true;
}
bool Logger::logToSD(String& rec)
{
    // Get a new file name if the name is blank
    if (_fileName == "") generateAutoFileName();
    return logToSD(_fileName, rec);
}
// NOTE:  This is structured differently than the version with a string input
// record.  This is to avoid the creation/passing of very long strings.
bool Logger::logToSD(void)
{
    // Get a new file name if the name is blank
    if (_fileName == "") generateAutoFileName();

    // First attempt to open the file without creating a new one
    if (!openFile(_fileName, false, false))
    {
        // Next try to create a new file, bail if we couldn't create it
        // Generate a filename with the current date, if the file name isn't set
        if (_fileName == "") generateAutoFileName();
        // Do add a default header to the new file!
        if (!openFile(_fileName, true, true))
        {
            PRINTOUT(F("Unable to write to SD card!"));
            return false;
        }

    }

    // Write the data
    printSensorDataCSV(&logFile);
    // Echo the line to the serial port
    #if defined(STANDARD_SERIAL_OUTPUT)
        PRINTOUT(F("\n \\/---- Line Saved to SD Card ----\\/"));
        printSensorDataCSV(&STANDARD_SERIAL_OUTPUT);
        PRINTOUT('\n');
    #endif

    // Set write/modification date time
    setFileTimestamp(logFile, T_WRITE);
    // Set access date time
    setFileTimestamp(logFile, T_ACCESS);
    // Close the file to save it
    // logFile.sync();
    logFile.close();
    return true;
}


// ===================================================================== //
// Public functions for a "sensor testing" mode
// ===================================================================== //

// This checks to see if you want to enter the sensor mode
// This should be run as the very last step within the setup function
/***
void Logger::checkForTestingMode(int8_t buttonPin)
{
    // Set the pin attached to some button to enter debug mode
    if (buttonPin >= 0) pinMode(buttonPin, INPUT_PULLUP);

    // Flash the LED to let user know it is now possible to enter debug mode
    for (uint8_t i = 0; i < 15; i++)
    {
        digitalWrite(_ledPin, HIGH);
        delay(50);
        digitalWrite(_ledPin, LOW);
        delay(50);
    }

    // Look for up to 5 seconds for a button press
    PRINTOUT(F("Push button NOW to enter sensor testing mode."));
    for (uint32_t start = millis(); millis() - start < 5000; )
    {
        if (digitalRead(buttonPin) == HIGH) testingMode();
    }
    PRINTOUT(F("------------------------------------------\n"));
    PRINTOUT(F("End of sensor testing mode."));
}
***/


// A static function if you'd prefer to enter testing based on an interrupt
void Logger::testingISR()
{
    // MS_DBG(F("Testing interrupt!"));
    if (!Logger::isTestingNow && !Logger::isLoggingNow)
    {
        Logger::startTesting = true;
        // MS_DBG(F("Testing flag has been set."));
    }
}


// This defines what to do in the testing mode
void Logger::testingMode()
{
    // Flag to notify that we're in testing mode
    Logger::isTestingNow = true;
    // Unset the startTesting flag
    Logger::startTesting = false;

    PRINTOUT(F("------------------------------------------"));
    PRINTOUT(F("Entering sensor testing mode"));
    delay(100);  // This seems to prevent crashes, no clue why ....

    // Power up the modem
    if (_logModem != NULL) _logModem->modemPowerUp();

    // Power up all of the sensors
    _internalArray->sensorsPowerUp();

    // Wake up all of the sensors
    _internalArray->sensorsWake();

    // Update the sensors and print out data 25 times
    for (uint8_t i = 0; i < 25; i++)
    {
        PRINTOUT(F("------------------------------------------"));
        watchDogTimer.resetWatchDog();
        // Update the values from all attached sensors
        // NOTE:  NOT using complete update because we want everything left
        // on between iterations in testing mode.
        _internalArray->updateAllSensors();
        // Print out the current logger time
        PRINTOUT(F("Current logger time is"), formatDateTime_ISO8601(getNowEpoch()));
        PRINTOUT(F("-----------------------"));
        // Print out the sensor data
        #if defined(STANDARD_SERIAL_OUTPUT)
            _internalArray->printSensorData(&STANDARD_SERIAL_OUTPUT);
        #endif
        PRINTOUT(F("-----------------------"));
        watchDogTimer.resetWatchDog();

        delay(5000);
    }

    // Put sensors to sleep
    _internalArray->sensorsSleep();
    _internalArray->sensorsPowerDown();

    // Turn the modem off
    _logModem->disconnectInternet();
    _logModem->modemSleepPowerDown();

    PRINTOUT(F("Exiting testing mode"));
    PRINTOUT(F("------------------------------------------"));
    watchDogTimer.resetWatchDog();

    // Unset testing mode flag
    Logger::isTestingNow = false;

    // Sleep
    systemSleep();
}


// ===================================================================== //
// Convience functions to call several of the above functions
// ===================================================================== //

// This does all of the setup that can't happen in the constructors
// That is, things that require the actual processor/MCU to do something
// rather than the compiler to do something.
void Logger::begin(const char *loggerID, uint16_t loggingIntervalMinutes,
                   VariableArray *inputArray)
{
    setLoggerID(loggerID);
    setLoggingInterval(loggingIntervalMinutes);
    begin(inputArray);
}
void Logger::begin(VariableArray *inputArray)
{
    setVariableArray(inputArray);
    begin();
}
void Logger::begin()
{
    MS_DBG(F("Logger ID is:"), _loggerID);
    MS_DBG(F("Logger is set to record at"),
           _loggingIntervalMinutes, F("minute intervals."));

    MS_DBG(F("Setting up a watch-dog timer to fire after 5 minutes of inactivity"));
    // watchDogTimer.setupWatchDog(((uint32_t)_loggingIntervalMinutes)*60*3);
    watchDogTimer.setupWatchDog((uint32_t)(5*60*3));
    // Enable the watchdog
    watchDogTimer.enableWatchDog();

    // Set pin modes for sd card power
    if (_SDCardPowerPin >= 0)
    {
        pinMode(_SDCardPowerPin, OUTPUT);
        digitalWrite(_SDCardPowerPin, LOW);
        MS_DBG(F("Pin"), _SDCardPowerPin, F("set as SD Card Power Pin"));
    }
    // Set pin modes for sd card slave select (aka chip select)
    if (_SDCardSSPin >= 0)
    {
        pinMode(_SDCardSSPin, OUTPUT);
        MS_DBG(F("Pin"), _SDCardSSPin, F("set as SD Card Slave/Chip Select"));
    }
    // Set pin mode for LED pin
    if (_ledPin >= 0 )
    {
        pinMode(_ledPin, OUTPUT);
        MS_DBG(F("Pin"), _ledPin, F("set as LED alert pin"));
    }
    if (_buttonPin >= 0)
    {
        pinMode(_buttonPin, INPUT_PULLUP);
        enableInterrupt(_buttonPin, Logger::testingISR, CHANGE);
        MS_DBG(F("Button on pin"), _buttonPin,
               F("can be used to enter sensor testing mode."));
    }

    #if defined ARDUINO_ARCH_SAMD
        MS_DBG(F("Beginning internal real time clock"));
        zero_sleep_rtc.begin();
    #endif
    watchDogTimer.resetWatchDog();

    // Set the pins for I2C
    MS_DBG(F("Setting I2C Pins to INPUT_PULLUP"));
    #ifdef SDA
    pinMode(SDA, INPUT_PULLUP);  // set as input with the pull-up on
    #endif
    #ifdef SCL
    pinMode(SCL, INPUT_PULLUP);
    #endif
    MS_DBG(F("Beginning wire (I2C)"));
    Wire.begin();
    watchDogTimer.resetWatchDog();

    // Eliminate any potential extra waits in the wire library
    // These waits would be caused by a readBytes or parseX being called
    // on wire after the Wire buffer has emptied.  The default stream
    // functions - used by wire - wait a timeout period after reading the
    // end of the buffer to see if an interrupt puts something into the
    // buffer.  In the case of the Wire library, that will never happen and
    // the timeout period is a useless delay.
    Wire.setTimeout(0);

    #if defined MS_SAMD_DS3231 || not defined ARDUINO_ARCH_SAMD
        if (_mcuWakePin < 0)
        {
            MS_DBG(F("Logger mcu will not sleep between readings!"));
        }
        else
        {
            pinMode(_mcuWakePin, INPUT_PULLUP);
            MS_DBG(F("Pin"), _mcuWakePin, F("set as RTC wake up pin"));
        }
        MS_DBG(F("Beginning DS3231 real time clock"));
        rtc.begin();
    #endif
    watchDogTimer.resetWatchDog();

    // Print out the current time
    PRINTOUT(F("Current RTC time is:"), formatDateTime_ISO8601(getNowEpoch()));

    // Reset the watchdog
    watchDogTimer.resetWatchDog();

<<<<<<< HEAD
    PRINTOUT(F("Logger portion of setup complete"));
=======
    // Begin the internal array
    _internalArray->begin();
    PRINTOUT(F("This logger has a variable array with"),
         getArrayVarCount(), F("variables, of which"),
         getArrayVarCount() - _internalArray->getCalculatedVariableCount(),
         F("come from"), _internalArray->getSensorCount(), F("sensors and"),
         _internalArray->getCalculatedVariableCount(), F("are calculated."));

    if (_samplingFeatureUUID != NULL)
    {
        MS_DBG(F("Sampling feature UUID is:"), _samplingFeatureUUID);
    }

    PRINTOUT(F("Logger portion of setup finished."));
>>>>>>> 3e6ebc8f
}


// This is a one-and-done to log data
void Logger::logData(void)
{
    // Reset the watchdog
    watchDogTimer.resetWatchDog();

    // Assuming we were woken up by the clock, check if the current time is an
    // even interval of the logging interval
    if (checkInterval())
    {
        // Flag to notify that we're in already awake and logging a point
        Logger::isLoggingNow = true;
        // Reset the watchdog
        watchDogTimer.resetWatchDog();

        // Print a line to show new reading
        PRINTOUT(F("------------------------------------------"));
        // Turn on the LED to show we're taking a reading
        alertOn();
        // Power up the SD Card
        // TODO:  Decide how much delay is needed between turning on the card
        // and writing to it.  Could we turn it on just before writing?
        turnOnSDcard(false);

        // Do a complete sensor update
        MS_DBG(F("    Running a complete sensor update..."));
        watchDogTimer.resetWatchDog();
        _internalArray->completeUpdate();
        watchDogTimer.resetWatchDog();

        // Create a csv data record and save it to the log file
        logToSD();
        // Cut power from the SD card, waiting for housekeeping
        turnOffSDcard(true);

        // Turn off the LED
        alertOff();
        // Print a line to show reading ended
        PRINTOUT(F("------------------------------------------\n"));

        // Unset flag
        Logger::isLoggingNow = false;
    }

    // Check if it was instead the testing interrupt that woke us up
    if (Logger::startTesting) testingMode();

    // Sleep
    systemSleep();
}
// This is a one-and-done to log data
void Logger::logDataAndPublish(void)
{
    // Reset the watchdog
    watchDogTimer.resetWatchDog();

    // Assuming we were woken up by the clock, check if the current time is an
    // even interval of the logging interval
    if (checkInterval())
    {
        // Flag to notify that we're in already awake and logging a point
        Logger::isLoggingNow = true;
        // Reset the watchdog
        watchDogTimer.resetWatchDog();

        // Print a line to show new reading
        PRINTOUT(F("------------------------------------------"));
        // Turn on the LED to show we're taking a reading
        alertOn();
        // Power up the SD Card
        // TODO:  Decide how much delay is needed between turning on the card
        // and writing to it.  Could we turn it on just before writing?
        turnOnSDcard(false);

        // Turn on the modem to let it start searching for the network
        if (_logModem != NULL) _logModem->modemPowerUp();

        // Do a complete update on the variable array.
        // This this includes powering all of the sensors, getting updated
        // values, and turing them back off.
        // NOTE:  The wake function for each sensor should force sensor setup
        // to run if the sensor was not previously set up.
        MS_DBG(F("Running a complete sensor update..."));
        watchDogTimer.resetWatchDog();
        _internalArray->completeUpdate();
        watchDogTimer.resetWatchDog();

        // Create a csv data record and save it to the log file
        logToSD();

        if (_logModem != NULL)
        {
            // Connect to the network
            MS_DBG(F("Connecting to the Internet..."));
            if (_logModem->connectInternet())
            {
                // Publish data to remotes
                watchDogTimer.resetWatchDog();
                publishDataToRemotes();
                watchDogTimer.resetWatchDog();

                if (Logger::markedEpochTime != 0 && Logger::markedEpochTime % 86400 == 43200)
                // Sync the clock at noon
                {
                    MS_DBG(F("Running a daily clock sync..."));
                    setRTClock(_logModem->getNISTTime());
                    watchDogTimer.resetWatchDog();
                }

                // Disconnect from the network
                MS_DBG(F("Disconnecting from the Internet..."));
                _logModem->disconnectInternet();
            }
            else
            {
                MS_DBG(F("Could not connect to the internet!"));
                watchDogTimer.resetWatchDog();
            }
            // Turn the modem off
            _logModem->modemSleepPowerDown();
        }


        // TODO:  Do some sort of verification that minimum 1 sec has passed
        // for internal SD card housekeeping before cutting power
        // It seems very unlikely based on my testing that less than one second
        // would be taken up in publishing data to remotes
        // Cut power from the SD card - without additional housekeeping wait
        turnOffSDcard(false);

        // Turn off the LED
        alertOff();
        // Print a line to show reading ended
        PRINTOUT(F("------------------------------------------\n"));

        // Unset flag
        Logger::isLoggingNow = false;
    }

    // Check if it was instead the testing interrupt that woke us up
    if (Logger::startTesting) testingMode();

    // Call the processor sleep
    systemSleep();
}<|MERGE_RESOLUTION|>--- conflicted
+++ resolved
@@ -390,7 +390,7 @@
     uint8_t i = 0;
     for (; i < MAX_NUMBER_SENDERS; i++)
     {
-        if (dataPublishers[i] == publisher) 
+        if (dataPublishers[i] == publisher)
         {
             MS_DBG(F("dataPublisher already registered."));
             return;
@@ -1491,9 +1491,6 @@
     // Reset the watchdog
     watchDogTimer.resetWatchDog();
 
-<<<<<<< HEAD
-    PRINTOUT(F("Logger portion of setup complete"));
-=======
     // Begin the internal array
     _internalArray->begin();
     PRINTOUT(F("This logger has a variable array with"),
@@ -1508,7 +1505,6 @@
     }
 
     PRINTOUT(F("Logger portion of setup finished."));
->>>>>>> 3e6ebc8f
 }
 
 
