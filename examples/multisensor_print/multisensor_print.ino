--- conflicted
+++ resolved
@@ -284,10 +284,7 @@
 const int8_t modbusPower = 22;  // Pin to switch power on and off (-1 if unconnected)
 const int8_t max485EnablePin = -1;  // Pin connected to the RE/DE on the 485 chip (-1 if unconnected)
 const uint8_t acculevelNumberReadings = 5;  // The manufacturer recommends taking and averaging a few readings
-<<<<<<< HEAD
-=======
 // Create and return the Keller Acculevel sensor object
->>>>>>> dffd0ea8
 KellerAcculevel acculevel(acculevelModbusAddress, modbusSerial, modbusPower, max485EnablePin, acculevelNumberReadings);
 
 
@@ -371,10 +368,7 @@
 // const int8_t modbusPower = 22;  // Pin to switch power on and off (-1 if unconnected)
 // const int8_t max485EnablePin = -1;  // Pin connected to the RE/DE on the 485 chip (-1 if unconnected)
 const uint8_t y4000NumberReadings = 5;  // The manufacturer recommends averaging 10 readings, but we take 5 to minimize power consumption
-<<<<<<< HEAD
-=======
 // Create and return the Yosemitech Y4000 multi-parameter sensor object
->>>>>>> dffd0ea8
 YosemitechY4000 y4000(y4000modbusAddress, modbusSerial, modbusPower, max485EnablePin, y4000NumberReadings);
 
 
