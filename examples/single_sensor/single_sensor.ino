--- conflicted
+++ resolved
@@ -48,7 +48,7 @@
 
 #if defined __AVR__
 
-<<<<<<< HEAD
+
 #include <SoftwareSerial_ExtInts.h>  // for the stream communication
 SoftwareSerial_ExtInts sonarSerial(SonarData, -1);  // No Tx pin is required, only Rx
 
@@ -58,17 +58,6 @@
 // {
 //   NeoSWSerial::rxISR( *portInputRegister( digitalPinToPort( SonarData ) ) );
 // }
-=======
-// #include <SoftwareSerial_ExtInts.h>  // for the stream communication
-// SoftwareSerial_ExtInts sonarSerial(SonarData, -1);  // No Tx pin is required, only Rx
-
-#include <NeoSWSerial.h>  // for the stream communication
-NeoSWSerial sonarSerial(SonarData, -1);  // No Tx pin is required, only Rx
-void NeoSWSISR()
-{
-  NeoSWSerial::rxISR( *portInputRegister( digitalPinToPort( SonarData ) ) );
-}
->>>>>>> 74ec0b31
 
 #endif
 
