--- conflicted
+++ resolved
@@ -37,38 +37,7 @@
 HardwareSerial &sonarSerial = Serial1;  // Use hardware serial if possible
 
 const int8_t SonarPower = 22;   // excite (power) pin
-<<<<<<< HEAD
-
-
-#if defined __AVR__
-
-
-#include <SoftwareSerial_ExtInts.h>  // for the stream communication
-SoftwareSerial_ExtInts sonarSerial(SonarData, -1);  // No Tx pin is required, only Rx
-
-// #include <NeoSWSerial.h>  // for the stream communication
-// NeoSWSerial sonarSerial(SonarData, -1);  // No Tx pin is required, only Rx
-// void NeoSWSISR()
-// {
-//   NeoSWSerial::rxISR( *portInputRegister( digitalPinToPort( SonarData ) ) );
-// }
-
-#endif
-
-
-
-#if defined __SAMD21G18A__
-#include "wiring_private.h" // pinPeripheral() function
-Uart Serial3(&sercom2, 5, 2, SERCOM_RX_PAD_3, UART_TX_PAD_2);
-void SERCOM2_Handler()
-{
-    Serial3.IrqHandler();
-}
-HardwareSerial &sonarSerial = Serial3;
-#endif
-=======
 const int SonarTrigger = -1;   // Trigger pin
->>>>>>> 7cb7e386
 
 // Create a new instance of the sonar sensor;
 MaxBotixSonar sonar(sonarSerial, SonarPower, SonarTrigger);
