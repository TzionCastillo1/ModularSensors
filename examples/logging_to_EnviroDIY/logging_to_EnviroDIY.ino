--- conflicted
+++ resolved
@@ -139,11 +139,7 @@
 // ---------------------------------------------------------------------------
 // Device Connection Options and WebSDL Endpoints for POST requests
 // ---------------------------------------------------------------------------
-<<<<<<< HEAD
 modemType MODEM_TYPE = WIFIBee;  // The type of XBee, either GPRSBee4, GPRSBee6, or WIFIBee
-=======
-xbee BEE_TYPE = WIFI;  // The type of XBee, either GPRSv4, GPRSv6, or WIFI
->>>>>>> 69bc88c1
 HardwareSerial &BeeSerial = Serial1; // The serial port for the xbee - software serial can also be used.
 const int BEE_BAUD = 9600;  // Bee BAUD rate (9600 is default)
 const char *APN = "apn.konekt.io";  // The APN for the GPRSBee, unnecessary for WiFi
@@ -216,22 +212,14 @@
     EnviroDIYLogger.setTZOffset(0);
 
     // Initialize the logger;
-<<<<<<< HEAD
-    EnviroDIYLogger.init(TIME_ZONE, SD_SS_PIN, RTC_PIN, sensorCount, SENSOR_LIST,
-=======
     EnviroDIYLogger.init(SD_SS_PIN, RTC_PIN, sensorCount, SENSOR_LIST,
->>>>>>> 69bc88c1
                 LOGGING_INTERVAL, LoggerID);
     EnviroDIYLogger.setAlertPin(GREEN_LED);
     // Set up the communication with EnviroDIY
     EnviroDIYLogger.setToken(REGISTRATION_TOKEN);
     EnviroDIYLogger.setSamplingFeature(SAMPLING_FEATURE);
     EnviroDIYLogger.setUUIDs(UUIDs);
-<<<<<<< HEAD
     EnviroDIYLogger.setupModem(MODEM_TYPE, &BeeSerial, BEE_VCC_PIN, BEE_CTS_PIN, BEE_DTR_PIN, APN);
-=======
-    EnviroDIYLogger.setupBee(BEE_TYPE, &BeeSerial, BEE_CTS_PIN, BEE_DTR_PIN, APN);
->>>>>>> 69bc88c1
     #ifdef DreamHostURL
     EnviroDIYLogger.setDreamHostURL(DreamHostURL);
     #endif
