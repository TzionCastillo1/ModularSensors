--- conflicted
+++ resolved
@@ -15,11 +15,7 @@
 ;
 
 [platformio]
-<<<<<<< HEAD
-src_dir = examples/single_sensor/
-=======
 src_dir = examples/logger_test/
->>>>>>> e209a0e5
 
 [env:mayfly]
 upload_port = COM4
@@ -37,10 +33,7 @@
     https://github.com/EnviroDIY/SoftwareSerial_PCINT12.git
     ADS1X15
     https://github.com/EnviroDIY/Arduino-SDI-12.git#mayfly
-<<<<<<< HEAD
-    https://github.com/EnviroDIY/GPRSbee.git
+
+    https://github.com/EnviroDIY/TinyGSM.git
     OneWire
-    DallasTemperature
-=======
-    https://github.com/EnviroDIY/TinyGSM.git
->>>>>>> e209a0e5
+    DallasTemperature